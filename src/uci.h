--- conflicted
+++ resolved
@@ -22,11 +22,7 @@
 
 #include "types.h"
 
-<<<<<<< HEAD
-#define VERSION_ID "12.XX"
-=======
-#define VERSION_ID "12.90"
->>>>>>> d62b0008
+#define VERSION_ID "12.91"
 
 #if defined(USE_PEXT)
     #define ETHEREAL_VERSION VERSION_ID" (PEXT)"
